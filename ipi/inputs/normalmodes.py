--- conflicted
+++ resolved
@@ -86,15 +86,9 @@
                                        "help": "Specifies whether to calculate the normal mode transform using a fast Fourier transform or a matrix multiplication. For small numbers of beads the matrix multiplication may be faster.",
                                        "options": ['fft', 'matrix']}),
         "propagator": (InputAttribute, {"dtype": str,
-<<<<<<< HEAD
-                                        "default": "exact",
-                                        "help": "How to propagate the free ring polymer dynamics. Cayley transform is not exact but is strongly stable and avoid potential resonance issues.",
-                                        "options": ['exact', 'cayley']})
-=======
                                    "default": "exact",
                                    "help": "How to propagate the free ring polymer dynamics. Cayley transform is not exact but is strongly stable and avoid potential resonance issues. A bab scheme performs numerical verlet type propagation. All three options work for distinguishable particles. Only the bab propagator can be used with bosonic particles.",
                                    "options": ['exact', 'cayley', 'bab']})
->>>>>>> f41c860a
     }
 
     fields = {
