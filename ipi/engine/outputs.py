--- conflicted
+++ resolved
@@ -237,14 +237,7 @@
 
         self.nout += 1
         if self.flush > 0 and self.nout >= self.flush:
-<<<<<<< HEAD
-            self.out.flush()
-            os.fsync(
-                self.out
-            )  # we REALLY want to print out! pretty please OS let us do it.
-=======
             self.force_flush()
->>>>>>> 5645a786
             self.nout = 0
 
 
