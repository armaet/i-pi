--- conflicted
+++ resolved
@@ -277,13 +277,9 @@
     """Dummy class for all optimization classes"""
 
     def __init__(self):
-<<<<<<< HEAD
         """initialises object for LineMapper (1-d function)
         and for GradientMapper (multi-dimensional function)
         """
-=======
-        """initialises object for LineMapper (1-d function) and for GradientMapper (multi-dimensional function)"""
->>>>>>> a5298920
 
         self.lm = LineMapper()
         self.gm = GradientMapper()
