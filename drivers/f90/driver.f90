! The main program which runs our driver test case potentials
!
! Copyright (C) 2013, Joshua More and Michele Ceriotti
!
! Permission is hereby granted, free of charge, to any person obtaining
! a copy of this software and associated documentation files (the
! "Software"), to deal in the Software without restriction, including
! without limitation the rights to use, copy, modify, merge, publish,
! distribute, sublicense, and/or sell copies of the Software, and to
! permit persons to whom the Software is furnished to do so, subject to
! the following conditions:
!
! The above copyright notice and this permission notice shall be included
! in all copies or substantial portions of the Software.
!
! THE SOFTWARE IS PROVIDED "AS IS", WITHOUT WARRANTY OF ANY KIND,
! EXPRESS OR IMPLIED, INCLUDING BUT NOT LIMITED TO THE WARRANTIES OF
! MERCHANTABILITY, FITNESS FOR A PARTICULAR PURPOSE AND NONINFRINGEMENT.
! IN NO EVENT SHALL THE AUTHORS OR COPYRIGHT HOLDERS BE LIABLE FOR ANY
! CLAIM, DAMAGES OR OTHER LIABILITY, WHETHER IN AN ACTION OF CONTRACT,
! TORT OR OTHERWISE, ARISING FROM, OUT OF OR IN CONNECTION WITH THE
! SOFTWARE OR THE USE OR OTHER DEALINGS IN THE SOFTWARE.
!
!
! Currently the potentials implemented are the Lennard-Jones
! potential, the Silvera-Goldman para-hydrogen potential and
! the ideal gas (i.e. no interaction at all)

      PROGRAM DRIVER
         USE LJ
         USE LJPolymer
         USE SG
         USE PSWATER
         USE F90SOCKETS, ONLY : open_socket, writebuffer, readbuffer
      IMPLICIT NONE

      ! SOCKET VARIABLES
      INTEGER, PARAMETER :: MSGLEN=12   ! length of the headers of the driver/wrapper communication protocol
      INTEGER socket, inet, port        ! socket ID & address of the server
      CHARACTER(LEN=1024) :: host

      ! COMMAND LINE PARSING
      CHARACTER(LEN=1024) :: cmdbuffer
      INTEGER ccmd, vstyle, vseed
      INTEGER, ALLOCATABLE :: seed(:)
      INTEGER verbose
      INTEGER commas(4), par_count      ! stores the index of commas in the parameter string
<<<<<<< HEAD
      DOUBLE PRECISION vpars(6)         ! array to store the parameters of the potential
      
=======
      DOUBLE PRECISION vpars(4)         ! array to store the parameters of the potential

>>>>>>> 57f25526
      ! SOCKET COMMUNICATION BUFFERS
      CHARACTER(LEN=12) :: header
      LOGICAL :: isinit=.false., hasdata=.false.
      INTEGER cbuf, rid, length
      CHARACTER(LEN=4096) :: initbuffer      ! it's unlikely a string this large will ever be passed...
      CHARACTER(LEN=4096) :: string,string2,string3,trimmed  ! it's unlikely a string this large will ever be passed...
      DOUBLE PRECISION, ALLOCATABLE :: msgbuffer(:)

      ! PARAMETERS OF THE SYSTEM (CELL, ATOM POSITIONS, ...)
      DOUBLE PRECISION sigma, eps, rc, rn, ks ! potential parameters
      DOUBLE PRECISION stiffness ! lennard-jones polymer
      INTEGER n_monomer ! lennard-jones polymer
      INTEGER nat
      DOUBLE PRECISION pot, dpot, dist
      DOUBLE PRECISION, ALLOCATABLE :: atoms(:,:), forces(:,:), datoms(:,:)
      DOUBLE PRECISION cell_h(3,3), cell_ih(3,3), virial(3,3), mtxbuf(9), dip(3), charges(3), dummy(3,3,3), vecdiff(3)
      DOUBLE PRECISION, ALLOCATABLE :: friction(:,:)
      DOUBLE PRECISION volume
      DOUBLE PRECISION, PARAMETER :: fddx = 1.0d-5

      ! NEIGHBOUR LIST ARRAYS
      INTEGER, DIMENSION(:), ALLOCATABLE :: n_list, index_list
      DOUBLE PRECISION init_volume, init_rc ! needed to correctly adjust the cut-off radius for variable cell dynamics
      DOUBLE PRECISION, ALLOCATABLE :: last_atoms(:,:) ! Holds the positions when the neighbour list is created
      DOUBLE PRECISION displacement ! Tracks how far each atom has moved since the last call of nearest_neighbours

      ! DMW
      DOUBLE PRECISION efield(3)
      INTEGER i, j

      ! parse the command line parameters
      ! intialize defaults
      ccmd = 0
      inet = 1
      host = "localhost"//achar(0)
      port = 31415
      verbose = 0
      par_count = 0
      vstyle = -1
      rc = 0.0d0
      init_rc = 0.0d0
      volume = 0.0d0
      init_volume = 0.0d0

      DO i = 1, COMMAND_ARGUMENT_COUNT()
         CALL GET_COMMAND_ARGUMENT(i, cmdbuffer)
         IF (cmdbuffer == "-u") THEN ! flag for unix socket
            inet = 0
            ccmd = 0
         ELSEIF (cmdbuffer == "-h") THEN ! read the hostname (deprecated)
            ccmd = 1
         ELSEIF (cmdbuffer == "-a") THEN ! read the hostname (address)
            ccmd = 1
         ELSEIF (cmdbuffer == "-p") THEN ! reads the port number
            ccmd = 2
         ELSEIF (cmdbuffer == "-m") THEN ! reads the style of the potential function
            ccmd = 3
         ELSEIF (cmdbuffer == "-o") THEN ! reads the parameters
            ccmd = 4
         ELSEIF (cmdbuffer == "-v") THEN ! flag for verbose standard output
            verbose = 1
         ELSEIF (cmdbuffer == "-vv") THEN ! flag for verbose standard output
            verbose = 2
         ELSE
            IF (ccmd == 0) THEN
               WRITE(*,*) " Unrecognized command line argument", ccmd
               CALL helpmessage
               STOP "ENDED"
            ENDIF
            IF (ccmd == 1) THEN
               host = trim(cmdbuffer)//achar(0)
            ELSEIF (ccmd == 2) THEN
               READ(cmdbuffer,*) port
            ELSEIF (ccmd == 3) THEN
               IF (trim(cmdbuffer) == "lj") THEN
                  vstyle = 1
               ELSEIF (trim(cmdbuffer) == "sg") THEN
                  vstyle = 2
               ELSEIF (trim(cmdbuffer) == "harm") THEN
                  vstyle = 3
               ELSEIF (trim(cmdbuffer) == "harm3d") THEN
                  vstyle = 30
               ELSEIF (trim(cmdbuffer) == "morse") THEN
                  vstyle = 4
               ELSEIF (trim(cmdbuffer) == "zundel") THEN
                  vstyle = 5
               ELSEIF (trim(cmdbuffer) == "qtip4pf") THEN
                  vstyle = 6
               ELSEIF (trim(cmdbuffer) == "linear") THEN
                  vstyle = 7
               ELSEIF (trim(cmdbuffer) == "pswater") THEN
                  vstyle = 8
               ELSEIF (trim(cmdbuffer) == "lepsm1") THEN
                  vstyle = 9
               ELSEIF (trim(cmdbuffer) == "lepsm2") THEN
                  vstyle = 10
               ELSEIF (trim(cmdbuffer) == "qtip4pf-efield") THEN
                  vstyle = 11
               ELSEIF (trim(cmdbuffer) == "eckart") THEN
                  vstyle = 20
               ELSEIF (trim(cmdbuffer) == "ch4hcbe") THEN
                  vstyle = 21
               ELSEIF (trim(cmdbuffer) == "ljpolymer") THEN
                  vstyle = 22
               ELSEIF (trim(cmdbuffer) == "MB") THEN
                  vstyle = 23
               ELSEIF (trim(cmdbuffer) == "doublewell") THEN
                  vstyle = 25
               ELSEIF (trim(cmdbuffer) == "doublewell_1D") THEN
                  vstyle = 24
<<<<<<< HEAD
               ELSEIF (trim(cmdbuffer) == "harmonic_bath") THEN
                  vstyle = 26
               ELSEIF (trim(cmdbuffer) == "meanfield_bath") THEN
=======
               ELSEIF (trim(cmdbuffer) == "morsedia") THEN
                  vstyle = 26
               ELSEIF (trim(cmdbuffer) == "qtip4pf-sr") THEN
>>>>>>> 57f25526
                  vstyle = 27
               ELSEIF (trim(cmdbuffer) == "gas") THEN
                  vstyle = 0  ! ideal gas
               ELSEIF (trim(cmdbuffer) == "dummy") THEN
                  vstyle = 99 ! returns non-zero but otherwise meaningless values
               ELSE
                  WRITE(*,*) " Unrecognized potential type ", trim(cmdbuffer)
<<<<<<< HEAD
                  WRITE(*,*) " Use -m [duymmy|gas|lj|sg|harm|harm3d|morse|zundel|qtip4pf|pswater|lepsm1|lepsm2|qtip4pf-efield|eckart|ch4hcbe|ljpolymer|MB|doublewell|doublewell_1D|harmonic_bath|meanfield_bath] "
=======
                  WRITE(*,*) " Use -m [dummy|gas|lj|sg|harm|harm3d|morse|morsedia|zundel|qtip4pf|pswater|lepsm1|lepsm2|qtip4pf-efield|eckart|ch4hcbe|ljpolymer|MB|doublewell|doublewell_1D|morsedia|qtip4pf-sr] "
>>>>>>> 57f25526
                  STOP "ENDED"
               ENDIF
            ELSEIF (ccmd == 4) THEN
               par_count = 1
               commas(1) = 0
               DO WHILE (index(cmdbuffer(commas(par_count)+1:), ',') > 0)
                  commas(par_count + 1) = index(cmdbuffer(commas(par_count)+1:), ',') + commas(par_count)
                  READ(cmdbuffer(commas(par_count)+1:commas(par_count + 1)-1),*) vpars(par_count)
                  par_count = par_count + 1
               ENDDO
               READ(cmdbuffer(commas(par_count)+1:),*) vpars(par_count)
            ENDIF
            ccmd = 0
         ENDIF
      ENDDO

      IF (vstyle == -1) THEN
         WRITE(*,*) " Error, type of potential not specified."
         CALL helpmessage
         STOP "ENDED"
      ELSEIF (0 == vstyle) THEN
         IF (par_count /= 0) THEN
            WRITE(*,*) "Error: no initialization string needed for ideal gas."
            STOP "ENDED"
         ENDIF
         isinit = .true.
      ELSEIF (99 == vstyle) THEN
         IF (par_count /= 0) THEN
            WRITE(*,*) "Error: no initialization string needed for dummy output."
            STOP "ENDED"
         ENDIF
         CALL RANDOM_SEED(size=vseed)
         ALLOCATE(seed(vseed))
         seed = 12345
         CALL RANDOM_SEED(put=seed)
         isinit = .true.
      ELSEIF (6 == vstyle .OR. 27 == vstyle) THEN
         IF (par_count /= 0) THEN
            WRITE(*,*) "Error:  no initialization string needed for qtip4pf or qtip4p-sr."
            STOP "ENDED"
         ENDIF
         isinit = .true.
      ELSEIF (11== vstyle) THEN
         IF (par_count .ne. 3) THEN
            WRITE(*,*) "Error:  incorrect initialization string included for qtip4pf-efield. &
     &             Provide the three components of the electric field in V/nm"
            STOP "ENDED"
         ELSE
            ! We take in an electric field in volts / nm.This must be converted to Eh / (e a0).
            do i=1,3
             efield(i) = vpars(i) / 5.14220652d2
            enddo
         ENDIF
         isinit = .true.
      ELSEIF (5 == vstyle) THEN
         IF (par_count /= 0) THEN
            WRITE(*,*) "Error: no initialization string needed for zundel."
            STOP "ENDED"
         ENDIF
         CALL prezundelpot()
         CALL prezundeldip()
         isinit = .true.
      ELSEIF (21 == vstyle) THEN
         IF (par_count /= 0) THEN
            WRITE(*,*) "Error: no initialization string needed for CH4+H CBE potential."
            STOP "ENDED"
         ENDIF
         CALL prepot()
         isinit = .true.
      ELSEIF (4 == vstyle) THEN
         IF (par_count == 0) THEN ! defaults (OH stretch)
            vpars(1) = 1.8323926 ! r0
            vpars(2) = 0.18748511263179304 ! D
            vpars(3) = 1.1562696428501682 ! a
         ELSEIF ( 2/= par_count) THEN
            WRITE(*,*) "Error: parameters not initialized correctly."
            WRITE(*,*) "For morse potential use -o r0,D,a (in a.u.) "
            STOP "ENDED"
         ENDIF
         isinit = .true.
      ELSEIF (20 == vstyle) THEN !eckart
         IF (par_count == 0) THEN ! defaults values
            vpars(1) = 0.0d0
            vpars(2) = 0.66047
            vpars(3) = (6*12)/( 1836 * (vpars(2)**2) *( (4.D0 * ATAN(1.0d0) )**2 ) )
            vpars(4) = 1836*(3800.0d0/219323d0)**2
         ELSEIF ( 4/= par_count) THEN
            WRITE(*,*) "Error: parameters not initialized correctly."
            WRITE(*,*) "For eckart potential use  AA,A,B,k"
            STOP "ENDED"
         ENDIF
         isinit = .true.

      ELSEIF (23 == vstyle) THEN !MB
         IF (par_count == 0) THEN ! defaults values
            vpars(1) = 0.004737803248674678
         ELSEIF ( 1/= par_count) THEN
            WRITE(*,*) "Error: parameters not initialized correctly."
            WRITE(*,*) "For MB potential up to 1 param can be specified"
            STOP "ENDED"
         ENDIF
         isinit = .true.
      ELSEIF (26 == vstyle) THEN !harmonic_bath
         IF (par_count == 3) THEN ! defaults values 
            vpars(4) = 0
            vpars(5) = 0
            vpars(6) = 1
         ELSEIF (par_count /= 6) THEN 
            WRITE(*,*) "Error: parameters not initialized correctly."
            WRITE(*,*) "For harmonic bath use <bath_type> <friction (atomic units)> <omega_c (invcm)> eps(a.u.) delta (a.u.) deltaQ(a.u.)"
            WRITE(*,*) "Available bath_type are: "
            WRITE(*,*) "1 = Ohmic "
            STOP "ENDED"
         ENDIF
         IF (vpars(1) /= 1) THEN
             WRITE(*,*) "Only Ohmic bath implemented"
             STOP "ENDED"
         END IF
         vpars(3) = vpars(3) * 4.5563353e-06 !Change omega_c from invcm to a.u.
         isinit = .true.
      ELSEIF (27 == vstyle) THEN !meanfield bath
         IF (par_count == 3) THEN ! defaults values 
            vpars(2) = 0
            vpars(3) = 0
            vpars(4) = 1
         ELSEIF (par_count /= 4) THEN 
            WRITE(*,*) "Error: parameters not initialized correctly."
            WRITE(*,*) "For harmonic meanfield bath use  <friction (atomic units)> eps(a.u.) delta (a.u.) deltaQ(a.u.)"
            STOP "ENDED"
         ENDIF
         isinit = .true.
      ELSEIF (22 == vstyle) THEN !ljpolymer
         IF (4/= par_count) THEN
            WRITE(*,*) "Error: parameters not initialized correctly."
            WRITE(*,*) "For ljpolymer potential use n_monomer,sigma,epsilon,cutoff"
            STOP "ENDED"
         ELSE
            n_monomer = nint(vpars(1))
            sigma = vpars(2)
            eps = vpars(3)
            rc = vpars(4)
            rn = rc * 1.2d0
            stiffness = 36.d0 * (2.d0 ** (2.d0/3.d0))*eps
            isinit = .true.
         ENDIF
      ELSEIF (vstyle == 8) THEN
         IF (par_count /= 0) THEN
            WRITE(*,*) "Error: no initialization string needed for Partridge-Schwenke H2O potential."
            STOP "ENDED"
         END IF
      ELSEIF (vstyle == 9) THEN
         IF (par_count /= 0) THEN
            WRITE(*,*) "Error: no initialization string needed for LEPSM1."
            STOP "ENDED"
         END IF
      ELSEIF (vstyle == 10) THEN
         IF (par_count /= 0) THEN
            WRITE(*,*) "Error: no initialization string needed for LEPSM2."
            STOP "ENDED"
         ENDIF
         isinit = .true.
      ELSEIF (vstyle == 11) THEN
         IF (par_count .ne. 3) THEN
            WRITE(*,*) "Error:  incorrect initialization string included for qtip4pf-efield. &
     &    Provide the three components of the electric field in V/nm"
            STOP "ENDED"
         ELSE
            ! We take in an electric field in volts / nm.This must be converted
            ! to Eh / (e a0).
            do i=1,3
             efield(i) = vpars(i) / 5.14220652d2
            enddo
         ENDIF
         isinit = .true.
      ELSEIF (vstyle == 1) THEN
         IF (par_count /= 3) THEN
            WRITE(*,*) "Error: parameters not initialized correctly."
            WRITE(*,*) "For LJ potential use -o sigma,epsilon,cutoff "
            STOP "ENDED" ! Note that if initialization from the wrapper is implemented this exit should be removed.
         ENDIF
         sigma = vpars(1)
         eps = vpars(2)
         rc = vpars(3)
         rn = rc*1.2
         isinit = .true.
      ELSEIF (vstyle == 2) THEN
         IF (par_count /= 1) THEN
            WRITE(*,*) "Error: parameters not initialized correctly."
            WRITE(*,*) "For SG potential use -o cutoff "
            STOP "ENDED" ! Note that if initialization from the wrapper is implemented this exit should be removed.
         ENDIF
         rc = vpars(1)
         rn = rc*1.2
         isinit = .true.
      ELSEIF (vstyle == 3) THEN
         IF (par_count /= 1) THEN
            WRITE(*,*) "Error: parameters not initialized correctly."
            WRITE(*,*) "For 1D harmonic potential use -o k "
            STOP "ENDED" ! Note that if initialization from the wrapper is implemented this exit should be removed.
         ENDIF
         ks = vpars(1)
         isinit = .true.
      ELSEIF (vstyle == 30) THEN
         IF (par_count /= 1) THEN
            WRITE(*,*) "Error: parameters not initialized correctly."
            WRITE(*,*) "For 3D harmonic potential use -o k "
            STOP "ENDED" ! Note that if initialization from the wrapper is implemented this exit should be removed.
         ENDIF
         ks = vpars(1)  !è la k dell'ho, unica chiaramente perché in 1D
         isinit = .true.
      ELSEIF (vstyle == 7) THEN
         IF (par_count /= 1) THEN
            WRITE(*,*) "Error: parameters not initialized correctly."
            WRITE(*,*) "For a linear potential use -o k "
            STOP "ENDED" ! Note that if initialization from the wrapper is implemented this exit should be removed.
         ENDIF
         ks = vpars(1)
         isinit = .true.

      ELSEIF (25 == vstyle) THEN !doublewell
         IF ( par_count /= 0 ) THEN
                 WRITE(*,*) "Error: no initialization string needed for doublewell."
            STOP "ENDED"
         ENDIF
         isinit = .true.

      ELSEIF (24 == vstyle) THEN !doublewell_1D
         IF ( par_count /= 0 ) THEN
                 WRITE(*,*) "Error: no initialization string needed for 1-dimensional doublewell."
            STOP "ENDED"
         ENDIF
         isinit = .true.
      ELSEIF (26 == vstyle) THEN
         IF (par_count == 0) THEN ! defaults (OH stretch)
             vpars(1) = 1.8323926 ! r0
             vpars(2) = 0.18748511263179304 ! D
             vpars(3) = 1.1562696428501682 ! a
         ELSEIF ( 2/= par_count) THEN
             WRITE(*,*) "Error: parameters not initialized correctly."
             WRITE(*,*) "For morse potential use -o r0,D,a (in a.u.) "
             STOP "ENDED"
         ENDIF
         isinit = .true.
      ENDIF


      IF (verbose > 0) THEN
         WRITE(*,*) " DRIVER - Connecting to host ", trim(host)
         IF (inet > 0) THEN
            WRITE(*,*) " on port ", port, " using an internet socket."
         ELSE
            WRITE(*,*) " using an UNIX socket."
         ENDIF
      ENDIF

      ! Calls the interface to the POSIX sockets library to open a communication channel
      CALL open_socket(socket, inet, port, host)
      nat = -1
      DO WHILE (.true.) ! Loops forever (or until the wrapper ends!)

         ! Reads from the socket one message header
         CALL readbuffer(socket, header, MSGLEN)
         IF (verbose > 0) WRITE(*,*) " Message from server: ", trim(header)

         IF (trim(header) == "STATUS") THEN
            ! The wrapper is inquiring on what we are doing
            IF (.not. isinit) THEN
               CALL writebuffer(socket,"NEEDINIT    ",MSGLEN)  ! Signals that we need initialization data
               IF (verbose > 1) WRITE(*,*) "    !write!=> ", "NEEDINIT    "
            ELSEIF (hasdata) THEN
               CALL writebuffer(socket,"HAVEDATA    ",MSGLEN)  ! Signals that we are done computing and can return forces
               IF (verbose > 1) WRITE(*,*) "    !write!=> ", "HAVEDATA    "
            ELSE
               CALL writebuffer(socket,"READY       ",MSGLEN)  ! We are idling and eager to compute something
               IF (verbose > 1) WRITE(*,*) "    !write!=> ", "READY       "
            ENDIF
         ELSEIF (trim(header) == "INIT") THEN     ! The driver is kindly providing a string for initialization
            CALL readbuffer(socket, rid)
            IF (verbose > 1) WRITE(*,*) "    !read!=> RID: ", rid
            CALL readbuffer(socket, cbuf)
            IF (verbose > 1) WRITE(*,*) "    !read!=> init_length: ", cbuf
            CALL readbuffer(socket, initbuffer, cbuf)
            IF (verbose > 1) WRITE(*,*) "    !read!=> init_string: ", cbuf
            IF (verbose > 0) WRITE(*,*) " Initializing system from wrapper, using ", trim(initbuffer)
            isinit=.true. ! We actually do nothing with this string, thanks anyway. Could be used to pass some information (e.g. the input parameters, or the index of the replica, from the driver
         ELSEIF (trim(header) == "POSDATA") THEN  ! The driver is sending the positions of the atoms. Here is where we do the calculation!

            ! Parses the flow of data from the socket
            CALL readbuffer(socket, mtxbuf, 9)  ! Cell matrix
            IF (verbose > 1) WRITE(*,*) "    !read!=> cell: ", mtxbuf
            cell_h = RESHAPE(mtxbuf, (/3,3/))
            CALL readbuffer(socket, mtxbuf, 9)  ! Inverse of the cell matrix (so we don't have to invert it every time here)
            IF (verbose > 1) WRITE(*,*) "    !read!=> cell-1: ", mtxbuf
            cell_ih = RESHAPE(mtxbuf, (/3,3/))

            ! The wrapper uses atomic units for everything, and row major storage.
            ! At this stage one should take care that everything is converted in the
            ! units and storage mode used in the driver.
            cell_h = transpose(cell_h)
            cell_ih = transpose(cell_ih)
            ! We assume an upper triangular cell-vector matrix
            volume = cell_h(1,1)*cell_h(2,2)*cell_h(3,3)

            CALL readbuffer(socket, cbuf)       ! The number of atoms in the cell
            IF (verbose > 1) WRITE(*,*) "    !read!=> cbuf: ", cbuf
            IF (nat < 0) THEN  ! Assumes that the number of atoms does not change throughout a simulation, so only does this once
               nat = cbuf
               IF (verbose > 0) WRITE(*,*) " Allocating buffer and data arrays, with ", nat, " atoms"
               ALLOCATE(msgbuffer(3*nat))
               ALLOCATE(atoms(nat,3), datoms(nat,3))
               ALLOCATE(forces(nat,3))
               ALLOCATE(friction(3*nat,3*nat))
               atoms = 0.0d0
               datoms = 0.0d0
               forces = 0.0d0
               friction = 0.0d0
               msgbuffer = 0.0d0
            ENDIF

            CALL readbuffer(socket, msgbuffer, nat*3)
            IF (verbose > 1) WRITE(*,*) "    !read!=> positions: ", msgbuffer
            DO i = 1, nat
               atoms(i,:) = msgbuffer(3*(i-1)+1:3*i)
            ENDDO

            IF (vstyle == 0) THEN   ! ideal gas, so no calculation done
               pot = 0
               forces = 0.0d0
               virial = 1.0d-200
               ! returns a tiny but non-zero stress, so it can
               ! bypass the check for zero virial that is used
               ! to avoid running constant-pressure simulations
               ! with a code that cannot compute the virial
            ELSEIF (vstyle == 99) THEN ! dummy output, useful to test that i-PI "just runs"
               call random_number(pot)
               pot = pot - 0.5
               call random_number(forces)
               forces = forces - 0.5
               call random_number(virial)
               virial = virial - 0.5
               call random_number(dip)
               dip = dip - 0.5 
            ELSEIF (vstyle == 3) THEN ! 1D harmonic potential, so only uses the first position variable
               pot = 0.5*ks*atoms(1,1)**2
               forces = 0.0d0
               forces(1,1) = -ks*atoms(1,1)
               virial = 0.0d0
               virial(1,1) = forces(1,1)*atoms(1,1)
            ELSEIF (vstyle == 30) THEN ! 3D harmonic potential
                   pot = 0.0d0
                   forces = 0.0d0
                   virial = 0.0d0
               DO i=1,nat
                   pot = pot + 0.5*ks*atoms(i,1)**2 + 0.5*ks*atoms(i,2)**2 + 0.5*ks*atoms(i,3)**2
                   forces(i,1) = -ks*atoms(i,1)
                   forces(i,2) = -ks*atoms(i,2)
                   forces(i,3) = -ks*atoms(i,3)
                   virial(1,1) = virial(1,1) + forces(i,1)*atoms(i,1)
                   virial(1,2) = virial(1,2) + forces(i,1)*atoms(i,2)
                   virial(1,3) = virial(1,3) + forces(i,1)*atoms(i,3)
                   virial(2,1) = virial(2,1) + forces(i,2)*atoms(i,1)
                   virial(2,2) = virial(2,2) + forces(i,2)*atoms(i,2)
                   virial(2,3) = virial(2,3) + forces(i,2)*atoms(i,3)
                   virial(3,1) = virial(3,1) + forces(i,3)*atoms(i,1)
                   virial(3,2) = virial(3,2) + forces(i,3)*atoms(i,2)
                   virial(3,3) = virial(3,3) + forces(i,3)*atoms(i,3)
                enddo
            ELSEIF (vstyle == 7) THEN ! linear potential in x position of the 1st atom
               pot = ks*atoms(1,1)
               forces = 0.0d0
               virial = 0.0d0
               forces(1,1) = -ks
               virial(1,1) = forces(1,1)*atoms(1,1)
            ELSEIF (vstyle == 4) THEN ! Morse potential.
               IF (nat/=1) THEN
                  WRITE(*,*) "Expecting 1 atom for 3D Morse (use the effective mass for the atom mass to get proper frequency!) "
                  STOP "ENDED"
               ENDIF
               CALL getmorse(vpars(1), vpars(2), vpars(3), atoms, pot, forces)
            ELSEIF (vstyle == 26) THEN ! Morse potential with 2 atoms.
               IF (nat/=2) THEN
                   WRITE(*,*) "Expecting 2 atom for 3D Morse "
                   STOP "ENDED"
               ENDIF
               CALL getmorsedia(vpars(1), vpars(2), vpars(3), atoms, pot, forces)
            ELSEIF (vstyle == 5) THEN ! Zundel potential.
               IF (nat/=7) THEN
                  WRITE(*,*) "Expecting 7 atoms for Zundel potential, O O H H H H H "
                  STOP "ENDED"
               ENDIF

               CALL zundelpot(pot,atoms)
               CALL zundeldip(dip,atoms)

               datoms=atoms
               DO i=1,7  ! forces by finite differences
                  DO j=1,3
                     datoms(i,j)=atoms(i,j)+fddx
                     CALL zundelpot(dpot, datoms)
                     datoms(i,j)=atoms(i,j)-fddx
                     CALL zundelpot(forces(i,j), datoms)
                     datoms(i,j)=atoms(i,j)
                     forces(i,j)=(forces(i,j)-dpot)/(2*fddx)
                  ENDDO
               ENDDO
               ! do not compute the virial term

           ELSEIF (vstyle == 21) THEN ! CBE CH4+H potential.
               IF (nat/=6) THEN
                  WRITE(*,*) "Expecting 6 atoms for CH4+H potential, H, C, H, H, H, H "
                  WRITE(*,*) "The expected order is such that atoms 1 to 5 are reactant_1 (CH4)"
                  WRITE(*,*) "and atom 6 is reactant_2 ( H 'free') "
                  STOP "ENDED"
               ENDIF

               CALL ch4hpot_inter(atoms, pot)
               datoms=atoms
               DO i=1,6  ! forces by finite differences
                  DO j=1,3
                     datoms(i,j)=atoms(i,j)+fddx
                     CALL ch4hpot_inter(datoms, dpot)
                     datoms(i,j)=atoms(i,j)-fddx
                     CALL ch4hpot_inter(datoms, forces(i,j))
                     datoms(i,j)=atoms(i,j)
                     forces(i,j)=(forces(i,j)-dpot)/(2*fddx)
                  ENDDO
               ENDDO
               ! do not compute the virial term

            ELSEIF (vstyle == 6) THEN ! qtip4pf potential.
               IF (mod(nat,3)/=0) THEN
                  WRITE(*,*) " Expecting water molecules O H H O H H O H H but got ", nat, "atoms"
                  STOP "ENDED"
               ENDIF
               vpars(1) = cell_h(1,1)
               vpars(2) = cell_h(2,2)
               vpars(3) = cell_h(3,3)
               IF (cell_h(1,2).gt.1d-10 .or. cell_h(1,3).gt.1d-12  .or. cell_h(2,3).gt.1d-12) THEN
                  WRITE(*,*) " qtip4pf PES only works with orthorhombic cells", cell_h(1,2), cell_h(1,3), cell_h(2,3)
                  STOP "ENDED"
               ENDIF
               CALL qtip4pf(vpars(1:3),atoms,nat,forces,pot,virial)
               dip(:) = 0.0
               DO i=1, nat, 3
                  dip = dip -1.1128d0 * atoms(i,:) + 0.5564d0 * (atoms(i+1,:) + atoms(i+2,:))
               ENDDO
            ELSEIF (vstyle == 27) THEN ! short-range qtip4pf potential.
               IF (mod(nat,3)/=0) THEN
                  WRITE(*,*) " Expecting water molecules O H H O H H O H H but got ", nat, "atoms"
                  STOP "ENDED"
               ENDIF
               CALL qtip4pf_sr(atoms,nat,forces,pot,virial)
            ELSEIF (vstyle == 11) THEN ! efield potential.
               IF (mod(nat,3)/=0) THEN
                  WRITE(*,*) " Expecting water molecules O H H O H H O H H but got ", nat, "atoms"
                  STOP "ENDED"
               ENDIF
               CALL efield_v(atoms,nat,forces,pot,virial,efield)
            ELSEIF (vstyle == 8) THEN ! PS water potential.
               IF (nat/=3) THEN
                  WRITE(*,*) "Expecting 3 atoms for P-S water potential, O H H "
                  STOP "ENDED"
               ENDIF

               dip=0.0
               vecdiff=0.0
               ! lets fold the atom positions back to center in case the water travelled far away.
               ! this avoids problems if the water is splic across (virtual) periodic boundaries
               ! OH_1
               call vector_separation(cell_h, cell_ih, atoms(2,:), atoms(1,:), vecdiff, dist)
               atoms(2,:)=vecdiff(:)
               ! OH_2
               call vector_separation(cell_h, cell_ih, atoms(3,:), atoms(1,:), vecdiff, dist)
               atoms(3,:)=vecdiff(:)
               ! O in center
               atoms(1,:)=0.d0



               atoms = atoms*0.52917721d0    ! pot_nasa wants angstrom
               call pot_nasa(atoms, forces, pot)
               call dms_nasa(atoms, charges, dummy) ! MR: trying to print out the right charges
               dip(:)=atoms(1,:)*charges(1)+atoms(2,:)*charges(2)+atoms(3,:)*charges(3)
               ! MR: the above line looks like it provides correct results in eAngstrom for dipole!
               pot = pot*0.0015946679     ! pot_nasa gives kcal/mol
               forces = forces * (-0.00084329756) ! pot_nasa gives V in kcal/mol/angstrom
               ! do not compute the virial term
            ELSEIF (vstyle == 9) THEN
               IF (nat /= 3) THEN
                  WRITE(*,*) "Expecting 3 atoms for LEPS Model 1  potential, A B C "
                  STOP "ENDED"
               END IF
               CALL LEPS_M1(3, atoms, pot, forces)
            ELSEIF (vstyle == 10) THEN
               IF (nat /= 3) THEN
                  WRITE(*,*) "Expecting 4 atoms for LEPS Model 2  potential, A B C D n"
                  STOP "ENDED"
               END IF
               CALL LEPS_M2(4, atoms, pot, forces)

            ELSEIF (vstyle == 20) THEN ! eckart potential.
               CALL geteckart(nat,vpars(1), vpars(2), vpars(3),vpars(4), atoms, pot, forces)
            ELSEIF (vstyle == 26) THEN ! harmonic_bath.
               CALL get_harmonic_bath(nat,vpars(1),vpars(2),vpars(3),vpars(4),vpars(5),vpars(6),atoms, pot, forces)
            ELSEIF (vstyle == 27) THEN ! meanfield_bath.
               CALL get_meanfield_harmonic_bath(nat,vpars(1),vpars(2),vpars(3),vpars(4),atoms, pot, forces,friction)
            ELSEIF (vstyle == 23) THEN ! MB.
               IF (nat/=1) THEN
                  WRITE(*,*) "Expecting 1 atom for MB"
                  STOP "ENDED"
               ENDIF
               !atoms = atoms*0.52917721d0  !Change to angstrom
               CALL get_MB(nat,vpars(1), atoms, pot, forces)
            ELSEIF (vstyle == 25) THEN ! qQ
               CALL getdoublewell(nat, atoms, pot, forces)
               CALL dw_friction(nat, atoms, friction)

            ELSEIF (vstyle == 24) THEN ! qQ
               CALL getdoublewell_1D(nat, atoms, pot, forces)
               CALL dw1d_friction(nat, atoms, friction)
               CALL dw1d_dipole(nat, atoms, dip)

            ELSE
               IF ((allocated(n_list) .neqv. .true.)) THEN
                  IF (verbose > 0) WRITE(*,*) " Allocating neighbour lists."
                  ALLOCATE(n_list(nat*(nat-1)/2))
                  ALLOCATE(index_list(nat))
                  ALLOCATE(last_atoms(nat,3))
                  last_atoms = 0.0d0
                  CALL nearest_neighbours(rn, nat, atoms, cell_h, cell_ih, index_list, n_list)
                  last_atoms = atoms
                  init_volume = volume
                  init_rc = rc
               ENDIF

               ! Checking to see if we need to re-calculate the neighbour list
               rc = init_rc*(volume/init_volume)**(1.0/3.0)
               DO i = 1, nat
                  CALL separation(cell_h, cell_ih, atoms(i,:), last_atoms(i,:), displacement)
                  ! Note that displacement is the square of the distance moved by atom i since the last time the neighbour list was created.
                  IF (4*displacement > (rn-rc)*(rn-rc)) THEN
                     IF (verbose > 0) WRITE(*,*) " Recalculating neighbour lists"
                     CALL nearest_neighbours(rn, nat, atoms, cell_h, cell_ih, index_list, n_list)
                     last_atoms = atoms
                     rn = 1.2*rc
                     EXIT
                  ENDIF
               ENDDO

               IF (vstyle == 1) THEN
                  CALL LJ_getall(rc, sigma, eps, nat, atoms, cell_h, cell_ih, index_list, n_list, pot, forces, virial)
               ELSEIF (vstyle == 2) THEN
                  CALL SG_getall(rc, nat, atoms, cell_h, cell_ih, index_list, n_list, pot, forces, virial)
               ELSEIF (vstyle == 22) THEN ! ljpolymer potential.
                  CALL ljpolymer_getall(n_monomer,rc,sigma,eps,stiffness,nat,atoms,cell_h,cell_ih,index_list,n_list,pot,forces,virial)
               ENDIF
               IF (verbose > 0) WRITE(*,*) " Calculated energy is ", pot
            ENDIF
            hasdata = .true. ! Signal that we have data ready to be passed back to the wrapper
         ELSEIF (trim(header) == "GETFORCE") THEN  ! The driver calculation is finished, it's time to send the results back to the wrapper

            ! Data must be re-formatted (and units converted) in the units and shapes used in the wrapper
            DO i = 1, nat
               msgbuffer(3*(i-1)+1:3*i) = forces(i,:)
            ENDDO
            virial = transpose(virial)

            CALL writebuffer(socket,"FORCEREADY  ",MSGLEN)
            IF (verbose > 1) WRITE(*,*) "    !write!=> ", "FORCEREADY  "
            CALL writebuffer(socket,pot)  ! Writing the potential
            IF (verbose > 1) WRITE(*,*) "    !write!=> pot: ", pot
            CALL writebuffer(socket,nat)  ! Writing the number of atoms
            IF (verbose > 1) WRITE(*,*) "    !write!=> nat:", nat
            CALL writebuffer(socket,msgbuffer,3*nat) ! Writing the forces
            IF (verbose > 1) WRITE(*,*) "    !write!=> forces:", msgbuffer
            CALL writebuffer(socket,reshape(virial,(/9/)),9)  ! Writing the virial tensor, NOT divided by the volume
            IF (verbose > 1) WRITE(*,*) "    !write!=> strss: ", reshape(virial,(/9/))

 125  format(es21.14,a,es21.14,a,es21.14,a,es21.14,a,es21.14,a,es21.14,a)
 126  format(es21.14,a,es21.14,a,es21.14,a,es21.14,a,es21.14,a)

            IF (vstyle == 27) THEN ! returns meanfield friction
                WRITE(initbuffer,'(a)') "{"
                WRITE(32,'(a)') '{'
                WRITE(string,'(a)') '"friction": ['
                WRITE(32,'(a)') '"friction": ['

                string2 = TRIM(initbuffer) // TRIM(string)
                initbuffer = TRIM(string2)
                DO i=1,3*nat
                    IF(i/=3*nat) THEN
                        WRITE(string,125) ( friction(i,j), "," , j=1,3*nat)
                        WRITE(32,125) ( friction(i,j), "," , j=1,3*nat)
                    ELSE
                        WRITE(string,126) ( friction(i,j), "," , j=1,3*nat-1)
                        WRITE(string2,'(es21.14)') friction(i,3*nat)
                        string3 = TRIM(string) // TRIM(string2)
                        string = string3
                        WRITE(32,126) ( friction(i,j), "," , j=1,3*nat-1)
                        WRITE(32,'(es21.14)') friction(i,3*nat)
                    ENDIF
                    string2 = TRIM(initbuffer) // TRIM(string)
                    initbuffer = TRIM(string2)
                END DO
                string =  TRIM(initbuffer) // ']}'
                initbuffer = TRIM(string)
                WRITE(32,'(a)') "]"
                WRITE(32,'(a)') "}"

                cbuf = LEN_TRIM(initbuffer)
                CALL writebuffer(socket,cbuf)

                IF (verbose > 1) WRITE(*,*) "!write!=> extra_length:", cbuf
                CALL writebuffer(socket,initbuffer,cbuf)
                IF (verbose > 1) WRITE(*,*) "    !write!=> extra: ",  initbuffer

            ELSEIF (vstyle==24 .or. vstyle==25) THEN ! returns fantasy friction
                WRITE(initbuffer,'(a)') "{"
                WRITE(string, '(a,3x,f15.8,a,f15.8,a,f15.8,&
     &          3x,a)') '"dipole": [',dip(1),",",dip(2),",",dip(3),"],"
                string2 = TRIM(initbuffer) // TRIM(string)
                initbuffer = TRIM(string2)

                WRITE(string,'(a)') '"friction": ['
                string2 = TRIM(initbuffer) // TRIM(string)
                initbuffer = TRIM(string2)
                DO i=1,3*nat
                    WRITE(string,'("[ ",*(f15.8,","))') friction(i,:)
                    length = LEN_TRIM(string)
                    trimmed = TRIM(string)
                    IF(i==3*nat) THEN
                        string = TRIM(trimmed(:length-1)) // "]"
                    ELSE
                        string = TRIM(trimmed(:length-1)) // "],"
                    ENDIF
                    string2 = TRIM(initbuffer) // TRIM(string)
                    initbuffer = TRIM(string2)
                END DO
                string =  TRIM(initbuffer) // ']}'
                initbuffer = TRIM(string)
                cbuf = LEN_TRIM(initbuffer)
                CALL writebuffer(socket,cbuf) ! Writes back the fantasy friction
                IF (verbose > 1) WRITE(*,*) "!write!=> extra_length:", &
     &          cbuf
                CALL writebuffer(socket,initbuffer,cbuf)
                IF (verbose > 1) WRITE(*,*) "    !write!=> extra: ",  &
     &          initbuffer
!            ELSEIF (vstyle==5 .or. vstyle==6 .or. vstyle==8 .or. vstyle==99) THEN ! returns the  dipole through initbuffer
            ELSEIF (vstyle==5 .or. vstyle==6 .or. vstyle==8) THEN ! returns the  dipole through initbuffer
               WRITE(initbuffer, '(a,3x,f15.8,a,f15.8,a,f15.8, &
     &         3x,a)') '{"dipole": [',dip(1),",",dip(2),",",dip(3),"]}"
               cbuf = LEN_TRIM(initbuffer)
               CALL writebuffer(socket,cbuf) ! Writes back the molecular dipole
               IF (verbose > 1) WRITE(*,*)  &
     &         "    !write!=> extra_length: ", cbuf
               CALL writebuffer(socket,initbuffer,cbuf)
               IF (verbose > 1) WRITE(*,*) "    !write!=> extra: ", &
     &         initbuffer
            ELSE
               cbuf = 1 ! Size of the "extras" string
               CALL writebuffer(socket,cbuf) ! This would write out the "extras" string, but in this case we only use a dummy string.
               IF (verbose > 1) WRITE(*,*)  &
     &         "    !write!=> extra_length: ", cbuf
               CALL writebuffer(socket,' ',1)
               IF (verbose > 1) WRITE(*,*)  &
     &         "    !write!=> extra: empty"
            ENDIF
            hasdata = .false.
         ELSE
            WRITE(*,*) " Unexpected header ", header
            STOP "ENDED"
         ENDIF
      ENDDO
      IF (nat > 0) DEALLOCATE(atoms, forces, msgbuffer, friction)

    CONTAINS
      SUBROUTINE helpmessage
         ! Help banner
<<<<<<< HEAD
         WRITE(*,*) " SYNTAX: driver.x [-u] -h hostname -p port -m [dummy|gas|lj|sg|harm|harm3d|morse|zundel|qtip4pf|pswater|lepsm1|lepsm2|qtip4p-efield|eckart|ch4hcbe|ljpolymer|..."
         WRITE(*,*) "...|MB|doublewell|doublewell_1D|harmonic_bath|meanfield_bath]"
=======
         WRITE(*,*) " SYNTAX: driver.x [-u] -a address -p port -m [dummy|gas|lj|sg|harm|harm3d|morse|morsedia|zundel|qtip4pf|pswater|lepsm1|lepsm2|qtip4p-efield|eckart|ch4hcbe|ljpolymer|MB|doublewell|doublewell_1D|morsedia|qtip4pf-sr]"
>>>>>>> 57f25526
         WRITE(*,*) "         -o 'comma_separated_parameters' [-v] "
         WRITE(*,*) ""
         WRITE(*,*) " For LJ potential use -o sigma,epsilon,cutoff "
         WRITE(*,*) " For SG potential use -o cutoff "
         WRITE(*,*) " For 1D/3D harmonic oscillator use -o k "
         WRITE(*,*) " For 1D morse oscillators use -o r0,D,a"
         WRITE(*,*) " For qtip4pf-efield use -o Ex,Ey,Ez with Ei in V/nm"
         WRITE(*,*) " For ljpolymer use -o n_monomer,sigma,epsilon,cutoff "
         WRITE(*,*) " For the ideal gas, qtip4pf, qtip4p-sr, zundel, ch4hcbe, nasa, doublewell or doublewell_1D no options are needed! "
       END SUBROUTINE helpmessage

   END PROGRAM<|MERGE_RESOLUTION|>--- conflicted
+++ resolved
@@ -33,25 +33,20 @@
          USE PSWATER
          USE F90SOCKETS, ONLY : open_socket, writebuffer, readbuffer
       IMPLICIT NONE
-
+      
       ! SOCKET VARIABLES
       INTEGER, PARAMETER :: MSGLEN=12   ! length of the headers of the driver/wrapper communication protocol
       INTEGER socket, inet, port        ! socket ID & address of the server
       CHARACTER(LEN=1024) :: host
-
+      
       ! COMMAND LINE PARSING
       CHARACTER(LEN=1024) :: cmdbuffer
       INTEGER ccmd, vstyle, vseed
       INTEGER, ALLOCATABLE :: seed(:)
       INTEGER verbose
       INTEGER commas(4), par_count      ! stores the index of commas in the parameter string
-<<<<<<< HEAD
       DOUBLE PRECISION vpars(6)         ! array to store the parameters of the potential
       
-=======
-      DOUBLE PRECISION vpars(4)         ! array to store the parameters of the potential
-
->>>>>>> 57f25526
       ! SOCKET COMMUNICATION BUFFERS
       CHARACTER(LEN=12) :: header
       LOGICAL :: isinit=.false., hasdata=.false.
@@ -71,7 +66,7 @@
       DOUBLE PRECISION, ALLOCATABLE :: friction(:,:)
       DOUBLE PRECISION volume
       DOUBLE PRECISION, PARAMETER :: fddx = 1.0d-5
-
+      
       ! NEIGHBOUR LIST ARRAYS
       INTEGER, DIMENSION(:), ALLOCATABLE :: n_list, index_list
       DOUBLE PRECISION init_volume, init_rc ! needed to correctly adjust the cut-off radius for variable cell dynamics
@@ -81,7 +76,7 @@
       ! DMW
       DOUBLE PRECISION efield(3)
       INTEGER i, j
-
+      
       ! parse the command line parameters
       ! intialize defaults
       ccmd = 0
@@ -162,27 +157,21 @@
                   vstyle = 25
                ELSEIF (trim(cmdbuffer) == "doublewell_1D") THEN
                   vstyle = 24
-<<<<<<< HEAD
-               ELSEIF (trim(cmdbuffer) == "harmonic_bath") THEN
-                  vstyle = 26
-               ELSEIF (trim(cmdbuffer) == "meanfield_bath") THEN
-=======
                ELSEIF (trim(cmdbuffer) == "morsedia") THEN
                   vstyle = 26
                ELSEIF (trim(cmdbuffer) == "qtip4pf-sr") THEN
->>>>>>> 57f25526
                   vstyle = 27
+               ELSEIF (trim(cmdbuffer) == "harmonic_bath") THEN
+                  vstyle = 28
+               ELSEIF (trim(cmdbuffer) == "meanfield_bath") THEN
+                  vstyle = 29
                ELSEIF (trim(cmdbuffer) == "gas") THEN
                   vstyle = 0  ! ideal gas
                ELSEIF (trim(cmdbuffer) == "dummy") THEN
                   vstyle = 99 ! returns non-zero but otherwise meaningless values
                ELSE
                   WRITE(*,*) " Unrecognized potential type ", trim(cmdbuffer)
-<<<<<<< HEAD
                   WRITE(*,*) " Use -m [duymmy|gas|lj|sg|harm|harm3d|morse|zundel|qtip4pf|pswater|lepsm1|lepsm2|qtip4pf-efield|eckart|ch4hcbe|ljpolymer|MB|doublewell|doublewell_1D|harmonic_bath|meanfield_bath] "
-=======
-                  WRITE(*,*) " Use -m [dummy|gas|lj|sg|harm|harm3d|morse|morsedia|zundel|qtip4pf|pswater|lepsm1|lepsm2|qtip4pf-efield|eckart|ch4hcbe|ljpolymer|MB|doublewell|doublewell_1D|morsedia|qtip4pf-sr] "
->>>>>>> 57f25526
                   STOP "ENDED"
                ENDIF
             ELSEIF (ccmd == 4) THEN
@@ -285,7 +274,7 @@
             STOP "ENDED"
          ENDIF
          isinit = .true.
-      ELSEIF (26 == vstyle) THEN !harmonic_bath
+      ELSEIF (28 == vstyle) THEN !harmonic_bath
          IF (par_count == 3) THEN ! defaults values 
             vpars(4) = 0
             vpars(5) = 0
@@ -303,7 +292,7 @@
          END IF
          vpars(3) = vpars(3) * 4.5563353e-06 !Change omega_c from invcm to a.u.
          isinit = .true.
-      ELSEIF (27 == vstyle) THEN !meanfield bath
+      ELSEIF (29 == vstyle) THEN !meanfield bath
          IF (par_count == 3) THEN ! defaults values 
             vpars(2) = 0
             vpars(3) = 0
@@ -685,9 +674,9 @@
 
             ELSEIF (vstyle == 20) THEN ! eckart potential.
                CALL geteckart(nat,vpars(1), vpars(2), vpars(3),vpars(4), atoms, pot, forces)
-            ELSEIF (vstyle == 26) THEN ! harmonic_bath.
+            ELSEIF (vstyle == 28) THEN ! harmonic_bath.
                CALL get_harmonic_bath(nat,vpars(1),vpars(2),vpars(3),vpars(4),vpars(5),vpars(6),atoms, pot, forces)
-            ELSEIF (vstyle == 27) THEN ! meanfield_bath.
+            ELSEIF (vstyle == 29) THEN ! meanfield_bath.
                CALL get_meanfield_harmonic_bath(nat,vpars(1),vpars(2),vpars(3),vpars(4),atoms, pot, forces,friction)
             ELSEIF (vstyle == 23) THEN ! MB.
                IF (nat/=1) THEN
@@ -764,7 +753,7 @@
  125  format(es21.14,a,es21.14,a,es21.14,a,es21.14,a,es21.14,a,es21.14,a)
  126  format(es21.14,a,es21.14,a,es21.14,a,es21.14,a,es21.14,a)
 
-            IF (vstyle == 27) THEN ! returns meanfield friction
+            IF (vstyle == 29) THEN ! returns meanfield friction
                 WRITE(initbuffer,'(a)') "{"
                 WRITE(32,'(a)') '{'
                 WRITE(string,'(a)') '"friction": ['
@@ -861,12 +850,8 @@
     CONTAINS
       SUBROUTINE helpmessage
          ! Help banner
-<<<<<<< HEAD
          WRITE(*,*) " SYNTAX: driver.x [-u] -h hostname -p port -m [dummy|gas|lj|sg|harm|harm3d|morse|zundel|qtip4pf|pswater|lepsm1|lepsm2|qtip4p-efield|eckart|ch4hcbe|ljpolymer|..."
          WRITE(*,*) "...|MB|doublewell|doublewell_1D|harmonic_bath|meanfield_bath]"
-=======
-         WRITE(*,*) " SYNTAX: driver.x [-u] -a address -p port -m [dummy|gas|lj|sg|harm|harm3d|morse|morsedia|zundel|qtip4pf|pswater|lepsm1|lepsm2|qtip4p-efield|eckart|ch4hcbe|ljpolymer|MB|doublewell|doublewell_1D|morsedia|qtip4pf-sr]"
->>>>>>> 57f25526
          WRITE(*,*) "         -o 'comma_separated_parameters' [-v] "
          WRITE(*,*) ""
          WRITE(*,*) " For LJ potential use -o sigma,epsilon,cutoff "
